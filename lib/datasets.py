"""
Module to manage datasets and loaders
"""
import os

import cv2
import numpy as np
import pandas as pd
import torch
from torch.utils.data import Dataset, DataLoader
import pytorch_lightning as pl
from lib import constants
import albumentations as A
<<<<<<< HEAD
=======
from albumentations.pytorch import ToTensorV2
>>>>>>> b4c1881b
from matplotlib import pyplot as plt

import logging

logger = logging.getLogger(__name__)


class ImageCache:
    def __init__(self):
        """
        class to cache images to avoid hard drive accesses to the cost of high RAM usage
        """
        self.cache = {}

    def open_image(self, path: str, mode=cv2.IMREAD_GRAYSCALE) -> np.ndarray:
        """
        Cache image if not available else return cached image (without hard drive access)

        :param path: path to image
        :param mode: cv2 imread mode
        :return: image
        """
        if path in self.cache.keys():
            return self.cache[path]
        else:
            img = cv2.imread(path, mode)
            self.cache[path] = img
            return img


class RsnaBoneAgeKaggle(Dataset):

    DEFAULT_IMAGE_RESOLUTION = (512, 512)
    CACHE = ImageCache()

    def __init__(
        self,
        annotation_path,
        img_dir,
        mask_dir=None,
        data_augmentation=None,
        bone_age_normalization=None,
        epoch_size=None,
        crop_to_mask=False,
        norm_method="zscore",
        cache=False,
        image_size=(512, 512),
    ):
        """
        Create a RNSA Bone Age (kaggle competition) Dataset

        :param data_augmentation: defines conducted data augmentation
            (instance of 'preprocessing.BoneAgeDataAugmentation')
        :param bone_age_normalization: Tuple containing mean and sd for normalizing Y
            (if None calculated from the own dataset, can be retrieved by 'get_norm()' method)
        :param annotation_path: path to annotation csv file
        :param img_dir: base dir where images are located
        :param epoch_size: artificial size of an epoch (if None or 0 native size original size)
        :param crop_to_mask (bool): assert that the whole mask of the hand is within the cropped image
        :param norm_method (str): Normalization method of the image, one of 'zscore' or 'interval' (scale to [0, 1]
        :param cache (bool): Bool if images should be cached
        :param input_size (tuple): image size as (height, width)
        """
        anno_df = pd.read_csv(annotation_path)
        logger.info(f"Loading annotation data from {annotation_path}")
        logger.info(f"Loading image data from {img_dir}")
        self.ids, self.male, self.Y = self._load_bone_age_anno(anno_df)
        self.img_dir = img_dir
        self.norm_method = norm_method
        assert np.all(
            np.vectorize(lambda i: os.path.exists(os.path.join(img_dir, f"{i}.png")))(
                self.ids
            )
        )  # check if all annotated images are really in the dir

        self.mask_dir = mask_dir
        self._remove_if_mask_missing()
        self.use_cache = cache

        self.n_samples = (
            len(self.ids)
            if not epoch_size or epoch_size > len(self.ids)
            else epoch_size
        )
        logger.info(f"(Virtual) Epoch size : {self.n_samples}")

        self.data_augmentation = (
            data_augmentation
            if data_augmentation
            else RsnaBoneAgeDataModule.get_inference_augmentation()
        )
        logger.info(f"Augmentations used : {self.data_augmentation}")

        self.crop_to_mask = crop_to_mask
        self.crop_size = 1.3

        if not bone_age_normalization:
            self.mean_Y = np.mean(self.Y)
            self.sd_Y = np.std(self.Y)
        else:
            self.mean_Y = bone_age_normalization[0]
            self.sd_Y = bone_age_normalization[1]

        self.resize = A.augmentations.crops.transforms.RandomResizedCrop(
            *image_size, scale=(1.0, 1.0), ratio=(1.0, 1.0)
        )

    def __getitem__(self, index):
        if torch.is_tensor(index):
            index = index.tolist()

<<<<<<< HEAD
        image, image_path = self._process_image(index)
=======
        image, image_path = self._open_image(index)
        if self.mask_dir:
            mask = self._open_mask(index)
            image = self._apply_mask(image, mask)
            image = cv2.bitwise_and(image, image, mask=mask)  # mask the hand
            image = self._crop_to_mask(image, mask)
        image = self.data_augmentation(image=image)["image"]
        image = self._normalize_image(image)
        if torch.isnan(image).any():
            logger.warning(f"Created nan: {image_path}")
>>>>>>> b4c1881b

        male = torch.Tensor([self.male[index]])

        y = self.Y[index]
        y = torch.Tensor([(y - self.mean_Y) / self.sd_Y])
        sample = {"x": image, "male": male, "y": y, "image_name": image_path}
        return sample

    def _process_image(self, index):
        """
        open image, apply augmentations and, if applicable handle the mask usage
        """
        image, image_path = self._open_image(index)
        d = {"image": image}
        if self.mask_dir:
            d["mask"] = self._open_mask(index)

        aug = self.data_augmentation(**d)

        image = aug["image"]
        mask = aug["mask"] if self.mask_dir else None
        if self.mask_dir:
            image, mask = self._crop_to_mask(image=image, mask=mask)
            image, mask = self.resize(image=image, mask=mask).values()
        else:
            image = self.resize(image=image)["image"]
        image = self._mask_and_normalize_image(img=image, mask=mask)
        image = torch.Tensor(np.expand_dims(image, axis=0))
        return image, image_path

    def __len__(self):
        return self.n_samples

    def _open_image(self, index: int) -> (np.ndarray, str):
        img_path = os.path.join(self.img_dir, f"{self.ids[index]}.png")
        image = self._cached_open_image(img_path, cv2.IMREAD_UNCHANGED)
        return image, img_path

    def _open_mask(self, index: int) -> np.ndarray:
        """
        search for a corresponding mask
        """
        for d in np.random.permutation(self.mask_dir):
            img_path = os.path.join(d, f"{self.ids[index]}.png")
            if os.path.exists(img_path):
                break
        mask = self._cached_open_image(img_path, cv2.IMREAD_GRAYSCALE)
        return mask

    def _cached_open_image(self, path: str, mode=cv2.IMREAD_GRAYSCALE) -> np.ndarray:
        if not self.use_cache:
            return cv2.imread(path, mode)
        else:
            return self.CACHE.open_image(path, mode)

    def _apply_mask(self, image, mask) -> np.ndarray:
        """
        apply image and subtract min intensity (1st percentile) from the masked area
        """
        if self.norm_method != "interval":
            image = cv2.bitwise_and(image, image, mask=mask)  # mask the hand
            m = np.percentile(cv2.bitwise_and(mask, image), 1)
            image = cv2.subtract(image, m)  # no underflow
        return image

    def _crop_to_mask(self, image, mask):
        """
        rotate and flip image, and crop to mask if specified
        """
        if not self.crop_to_mask:
            return image, mask
        assert image.shape[:2] == mask.shape[:2]

        x = np.nonzero(np.max(mask, axis=0))
        xmin, xmax = (np.min(x), np.max(x) + 1)
        y = np.nonzero(np.max(mask, axis=1))
        ymin, ymax = (np.min(y), np.max(y) + 1)
        width = xmax - xmin
        height = ymax - ymin
        x_center = xmin + width // 2
        y_center = ymin + height // 2

        size = max(height, width)
        size = round(size * self.crop_size)

        xmin_new = x_center - size // 2
        xmax_new = x_center + size // 2
        ymin_new = y_center - size // 2
        ymax_new = y_center + size // 2

        top = abs(min(0, ymin_new))
        bottom = max(0, ymax_new - mask.shape[0])
        left = abs(min(0, xmin_new))
        right = max(0, xmax_new - mask.shape[1])

        image_out = cv2.copyMakeBorder(
            image, top, bottom, left, right, borderType=cv2.BORDER_CONSTANT
        )
        mask_out = cv2.copyMakeBorder(
            mask, top, bottom, left, right, borderType=cv2.BORDER_CONSTANT
        )
        ymax_new += top
        ymin_new += top
        xmax_new += left
        xmin_new += left

        return (
            image_out[ymin_new:ymax_new, xmin_new:xmax_new],
            mask_out[ymin_new:ymax_new, xmin_new:xmax_new],
        )

    def _remove_if_mask_missing(self) -> None:
        if not self.mask_dir:
            logger.info("No masking - raw images used")
            logger.info(f"Number of images : {len(self.ids)}")
            return
        if not type(self.mask_dir) == list:
            self.mask_dir = [self.mask_dir]
        logger.info(f"Used masking dirs : {self.mask_dir}")
        avail_masks = []
        for d in self.mask_dir:
            masks_in_dir = np.vectorize(
                lambda i: os.path.exists(os.path.join(d, f"{i}.png"))
            )(self.ids)
            logger.info(
                f"Number of masks available at {d} : {sum(masks_in_dir)} / {len(self.ids)}"
            )
            avail_masks.append(masks_in_dir)
        avail_masks = np.array(avail_masks).max(axis=0)
        logger.info(
            f"Number of masks available from all sources combined : {sum(avail_masks)} / {len(self.ids)}"
        )
        self.ids = self.ids[np.where(avail_masks)]
        self.male = self.male[np.where(avail_masks)]
        self.Y = self.Y[np.where(avail_masks)]

    def get_norm(self):
        return self.mean_Y, self.sd_Y

    def renorm(self, y):
        """Renormalize y to original value prior to zscore normalization"""
        return y * self.sd + self.mean

<<<<<<< HEAD
    def _mask_and_normalize_image(
        self, img: np.ndarray, mask: np.ndarray = None
    ) -> np.ndarray:
        img = cv2.bitwise_and(img, img, mask=mask)
        ma = img if mask is None else np.ma.masked_array(img, mask=~mask)
        if self.norm_method == "zscore":
            m, sd = ma.mean(), ma.std()
        elif self.norm_method == "interval":
            m, sd = ma.min(), ma.max() - ma.min()
        elif self.norm_method == "equalize":
            raise NotImplementedError
        img = img.astype(np.float32)
        img -= m
        img /= sd
        if mask is None:
            img = img + np.logical_not(mask) * np.percentile(img, 3)
=======
    def _normalize_image(self, img: torch.Tensor) -> torch.Tensor:
        img = img.to(torch.float32)
        if self.norm_method == "zscore":
            m = img.mean()
            sd = img.std()
            img = (img - m) / sd
        elif self.norm_method == "interval":
            img = img - img.min()
            img = img / img.max()
>>>>>>> b4c1881b
        return img

    @staticmethod
    def verify_dataset(anno_path, dataset_path):
        """checks all images in the dataset for validity. Add more funcs if needed."""
        from tqdm import tqdm
        import matplotlib.pyplot as plt
        from torchvision.transforms import transforms

        dataset = RsnaBoneAgeKaggle(
            anno_path,
            dataset_path,
        )

        for index in tqdm(dataset.ids):
            img_path = os.path.join(dataset.img_dir, f"{index}.png")
            image = cv2.imread(img_path, cv2.IMREAD_UNCHANGED)
            if np.sum(image) == 0:
                print(f"image with index {index} is all black (sum is {np.sum(image)})")
            if np.std(image) < 1e-5:
                print(
                    f"std of image with index {index} is close to zero ({np.std(image)})"
                )
            if np.sum(image) == 0 or np.std(image) < 1e-5:
                plt.figure()
                plt.imshow(image, cmap="gray")
                plt.show()
            tensor = transforms.ToTensor()(image)
            if torch.sum(tensor) == 0:
                print(
                    f"image with index {index} is all black (sum is {torch.sum(tensor)})"
                )
            if torch.std(tensor) < 1e-5:
                print(
                    f"std of image with index {index} is close to zero ({torch.std(tensor)})"
                )
            if torch.sum(tensor) == 0 or torch.std(tensor) < 1e-5:
                plt.figure()
                plt.imshow(image.permute(1, 2, 0)[:, :, 0], cmap="gray")
                plt.show()
            # tensor = preprocessing.normalize_image("zscore", tensor)

    @staticmethod
    def _load_bone_age_anno(anno_df):
        """Assumes that the cols contain ids, gender, and ground truth bone age, respectively"""
<<<<<<< HEAD
        ids = anno_df.iloc[:, 0].to_numpy(dtype=np.int64)
        male = anno_df.iloc[:, 1].to_numpy()
        if male[0] in ["M", "F"]:
            male = np.where(male == "M", 1, 0)
        male = male.astype(float)
=======
        ids = anno_df.iloc[:, 0].to_numpy(dtype=np.int32)
        male = anno_df.iloc[:, 1].to_numpy()
        if male[0] in ["M", "F"]:
            male = np.where(male == "M", 1, 0)
>>>>>>> b4c1881b
        y = anno_df.iloc[:, 2].to_numpy(dtype=np.float32)
        male = male.astype(np.float32)
        assert len(ids) == len(male) == len(y)
        return ids, male, y


class RsnaBoneAgeDataModule(pl.LightningDataModule):
    def __init__(
        self,
        train_augment=None,
        valid_augment=None,
        test_augment=None,
        width=512,
        height=512,
        batch_size=32,
        num_workers=4,
        data_dir=constants.path_to_rsna_dir,
        mask_dir=None,
        epoch_size=2048,
        rotation_angle=0,
        flip=False,
        crop_to_mask=False,
        img_norm_method="zscore",
        cache=False,
    ):
        """
        Dataset class for RSNA bone age data

        :param train_augment: augmentation used for training (if None only resizing)
        :param valid_augment: augmentation used for validation (if None only resizing)
        :param test_augment: augmentation used for testing (if None only resizing)
        :param batch_size: batch size
        :param num_workers: number of threads for data loading and preprocessing
        :param data_dir: parent dir containing the data (if None `../../data/annotated/rsna_bone_age/` is assumed) use a ramdisk or local storage for faster access speeds
        :param mask_dir: dir or list of dirs containing masks for the presented images. If multiple masks are available for any given image, the mask is chosen randomly.
        :param epoch_size: (virtual) size of an epoch. If None the true size is used.
        :param rotation_angle (int): angle to rotate before data augmentation
        :param flip (bool): flip the image
        :param crop_to_mask (bool): assert that the whole mask of the hand is within the cropped image
        :param img_norm_method (str): Normalization method of the image, one of 'zscore' or 'interval' (scale to [0, 1]
        :param cache (bool): Bool if images should be cached (Note the RAM usage of >10GB)
        """
        super().__init__()
        self.batch_size = batch_size
        self.num_workers = num_workers
        self.width = width
        self.height = height

        default_aug = RsnaBoneAgeDataModule.get_inference_augmentation(
            rotation_angle, flip
        )
        self.train_augment = train_augment if train_augment else default_aug
        self.valid_augment = valid_augment if valid_augment else default_aug
        self.test_augment = test_augment if test_augment else default_aug

        if not data_dir:
            data_dir = constants.path_to_rsna_dir

        logger.info(f"====== Setting up training data ======")
        data_args = {
            "crop_to_mask": crop_to_mask,
            "norm_method": img_norm_method,
            "cache": cache,
            "mask_dir": mask_dir,
            "image_size": (height, width),
        }
        self.train = RsnaBoneAgeKaggle(
            os.path.join(data_dir, "annotation_bone_age_training_data_set.csv"),
            os.path.join(data_dir, "bone_age_training_data_set"),
            data_augmentation=self.train_augment,
            bone_age_normalization=None,  # calculate renorm based on training set
            **data_args,
        )
        self.mean, self.sd = self.train.get_norm()
        logger.info(
            f"Parameters used for bone age normalization: mean = {self.mean} - sd = {self.sd}"
        )
        logger.info(f"====== ====== ====== ====== ====== ======")
        logger.info(f"====== Setting up validation data ======")
        logger.info(f"Setting up validation data")
        self.validation = RsnaBoneAgeKaggle(
            os.path.join(
                data_dir,
                "annotation_bone_age_validation_data_set.csv",
            ),
            os.path.join(data_dir, "bone_age_validation_data_set"),
            data_augmentation=self.valid_augment,
            bone_age_normalization=(self.mean, self.sd),
            **data_args,
        )
        logger.info(f"====== ====== ====== ====== ======")
        logger.info(f"====== Setting up test data ======")
        self.test = RsnaBoneAgeKaggle(
            os.path.join(data_dir, "annotation_bone_age_test_data_set.csv"),
            os.path.join(data_dir, "bone_age_test_data_set"),
            data_augmentation=self.test_augment,
            bone_age_normalization=(self.mean, self.sd),
            **data_args,
        )
        # self._assert_data_integrity()

    def train_dataloader(self):
        return DataLoader(
            self.train,
            batch_size=self.batch_size,
            num_workers=self.num_workers,
            drop_last=True,
            shuffle=True,
        )

    def val_dataloader(self):
        return DataLoader(
            self.validation, batch_size=self.batch_size, num_workers=self.num_workers
        )

    def test_dataloader(self):
        return DataLoader(
            self.test, batch_size=self.batch_size, num_workers=self.num_workers
        )

    def _assert_data_integrity(self):
        """
        Check if all data is available at the configured source
        """
        assert len(self.train.ids) == 12610
        assert len(self.validation.ids) == 1425
        assert len(self.test.ids) == 200

    @staticmethod
    def create_inference_module_from_args(args, rotation_angle=0, flip=False):
        return RsnaBoneAgeDataModule(
            width=args.input_width,
            height=args.input_height,
            batch_size=args.batch_size,  # likely this could be higher
            num_workers=args.num_workers,
            data_dir=args.data_dir,
            mask_dir=args.mask_dirs,
            rotation_angle=rotation_angle,
            flip=flip,
            img_norm_method=args.img_norm_method,
        )

    @staticmethod
    def get_inference_augmentation(rotation_angle=0, flip=False):
        return A.Compose(
            [
                A.transforms.HorizontalFlip(p=flip),
                A.augmentations.geometric.transforms.Affine(
                    rotate=(rotation_angle, rotation_angle),
                    p=1.0,
                ),
            ],
            p=1,
        )


def add_data_augm_args(parent_parser):
    parent_parser.add_argument("--input_width", type=int, default=512)
    parent_parser.add_argument("--input_height", type=int, default=512)
    parser = parent_parser.add_argument_group("Data_Augmentation")
    parser.add_argument("--flip_p", type=float, default=0.5)
    parser.add_argument("--rotation_range", type=int, default=20)
    parser.add_argument("--relative_scale", type=float, default=0.2)
    parser.add_argument("--shear_percent", type=int, default=1)
    parser.add_argument("--translate_percent", type=int, default=0.2)
    parser.add_argument("--img_norm_method", type=str, default="zscore")
    parser.add_argument("--contrast_gamma", type=float, default=20)
    return parent_parser


def setup_training_augmentation(args):
    return A.Compose(
        [
            A.transforms.HorizontalFlip(p=args.flip_p),
            A.augmentations.geometric.transforms.Affine(
                scale=(1 - args.relative_scale, 1 / (1 - 0.2)),
                translate_percent=(-args.translate_percent, args.translate_percent),
                rotate=(-args.rotation_range, args.rotation_range),
                shear=(-args.shear_percent, args.shear_percent),
                p=1.0,
            ),
<<<<<<< HEAD
            A.augmentations.transforms.ToFloat(max_value=2 ** 16, p=1),
            A.augmentations.transforms.RandomGamma(
                (100 - args.contrast_gamma, 100 + args.contrast_gamma), p=1
=======
            A.augmentations.transforms.RandomGamma(
                (100 - args.contrast_gamma, 100 + args.contrast_gamma),
                p=1,
            ),
            A.augmentations.crops.transforms.RandomResizedCrop(
                args.input_width, args.input_height, scale=(1.0, 1.0), ratio=(1.0, 1.0)
>>>>>>> b4c1881b
            ),
        ],
        p=1,
    )


def main():
    from lib import constants
    from matplotlib import pyplot as plt

    train_augment = A.Compose(
        [
            A.transforms.HorizontalFlip(p=0.5),
            A.augmentations.geometric.transforms.Affine(
                scale=(1 - 0.2, 1 / (1 - 0.2)),
                translate_percent=(-0.2, 0.2),
                rotate=(-25, 25),
                shear=(-5, 5),
                p=1.0,
            ),
            A.augmentations.transforms.ToFloat(max_value=2 ** 16, p=1),
            A.augmentations.transforms.RandomGamma((80, 120), p=1),
<<<<<<< HEAD
=======
            A.augmentations.crops.transforms.RandomResizedCrop(
                512, 512, scale=(1.0, 1.0), ratio=(1.0, 1.0)
            ),
            ToTensorV2(),
>>>>>>> b4c1881b
        ],
        p=1,
    )
    # train_augment = RsnaBoneAgeDataModule.get_inference_augmentation()
    data_dir = "../data/annotated/rsna_bone_age/"
    train = RsnaBoneAgeKaggle(
        os.path.join(data_dir, "annotation_bone_age_training_data_set.csv"),
        os.path.join(data_dir, "bone_age_training_data_set"),
        data_augmentation=train_augment,
        bone_age_normalization=None,  # calculate renorm based on training set
<<<<<<< HEAD
        # mask_dir=[
        #     "../data/masks/rsna_bone_age/tensormask",
        #     "../data/masks/rsna_bone_age/unet",
        # ],
=======
        mask_dir=[
            "../data/masks/rsna_bone_age/tensormask",
            "../data/masks/rsna_bone_age/unet",
        ],
>>>>>>> b4c1881b
        crop_to_mask=False,
        norm_method="zscore",
        cache=False,
    )
    from time import time

    start = time()
    for i in range(20):
        img = train[np.random.randint(0, len(train))]["x"].numpy().squeeze()
        plt.imshow(img, cmap="gray")
        plt.show()
    print(time() - start)


if __name__ == "__main__":
    main()<|MERGE_RESOLUTION|>--- conflicted
+++ resolved
@@ -11,10 +11,7 @@
 import pytorch_lightning as pl
 from lib import constants
 import albumentations as A
-<<<<<<< HEAD
-=======
 from albumentations.pytorch import ToTensorV2
->>>>>>> b4c1881b
 from matplotlib import pyplot as plt
 
 import logging
@@ -61,7 +58,6 @@
         crop_to_mask=False,
         norm_method="zscore",
         cache=False,
-        image_size=(512, 512),
     ):
         """
         Create a RNSA Bone Age (kaggle competition) Dataset
@@ -76,7 +72,6 @@
         :param crop_to_mask (bool): assert that the whole mask of the hand is within the cropped image
         :param norm_method (str): Normalization method of the image, one of 'zscore' or 'interval' (scale to [0, 1]
         :param cache (bool): Bool if images should be cached
-        :param input_size (tuple): image size as (height, width)
         """
         anno_df = pd.read_csv(annotation_path)
         logger.info(f"Loading annotation data from {annotation_path}")
@@ -118,17 +113,10 @@
             self.mean_Y = bone_age_normalization[0]
             self.sd_Y = bone_age_normalization[1]
 
-        self.resize = A.augmentations.crops.transforms.RandomResizedCrop(
-            *image_size, scale=(1.0, 1.0), ratio=(1.0, 1.0)
-        )
-
     def __getitem__(self, index):
         if torch.is_tensor(index):
             index = index.tolist()
 
-<<<<<<< HEAD
-        image, image_path = self._process_image(index)
-=======
         image, image_path = self._open_image(index)
         if self.mask_dir:
             mask = self._open_mask(index)
@@ -139,7 +127,6 @@
         image = self._normalize_image(image)
         if torch.isnan(image).any():
             logger.warning(f"Created nan: {image_path}")
->>>>>>> b4c1881b
 
         male = torch.Tensor([self.male[index]])
 
@@ -148,34 +135,18 @@
         sample = {"x": image, "male": male, "y": y, "image_name": image_path}
         return sample
 
-    def _process_image(self, index):
-        """
-        open image, apply augmentations and, if applicable handle the mask usage
-        """
-        image, image_path = self._open_image(index)
-        d = {"image": image}
-        if self.mask_dir:
-            d["mask"] = self._open_mask(index)
-
-        aug = self.data_augmentation(**d)
-
-        image = aug["image"]
-        mask = aug["mask"] if self.mask_dir else None
-        if self.mask_dir:
-            image, mask = self._crop_to_mask(image=image, mask=mask)
-            image, mask = self.resize(image=image, mask=mask).values()
-        else:
-            image = self.resize(image=image)["image"]
-        image = self._mask_and_normalize_image(img=image, mask=mask)
-        image = torch.Tensor(np.expand_dims(image, axis=0))
-        return image, image_path
-
     def __len__(self):
         return self.n_samples
 
     def _open_image(self, index: int) -> (np.ndarray, str):
         img_path = os.path.join(self.img_dir, f"{self.ids[index]}.png")
         image = self._cached_open_image(img_path, cv2.IMREAD_UNCHANGED)
+        assert (
+            np.sum(image) != 0
+        ), f"image with index {index} is all black (sum is {np.sum(image)})"
+        assert (
+            np.std(image) > 1e-5
+        ), f"std of image with index {index} is close to zero ({np.std(image)})"
         return image, img_path
 
     def _open_mask(self, index: int) -> np.ndarray:
@@ -210,8 +181,7 @@
         rotate and flip image, and crop to mask if specified
         """
         if not self.crop_to_mask:
-            return image, mask
-        assert image.shape[:2] == mask.shape[:2]
+            return image
 
         x = np.nonzero(np.max(mask, axis=0))
         xmin, xmax = (np.min(x), np.max(x) + 1)
@@ -235,21 +205,15 @@
         left = abs(min(0, xmin_new))
         right = max(0, xmax_new - mask.shape[1])
 
-        image_out = cv2.copyMakeBorder(
+        out = cv2.copyMakeBorder(
             image, top, bottom, left, right, borderType=cv2.BORDER_CONSTANT
-        )
-        mask_out = cv2.copyMakeBorder(
-            mask, top, bottom, left, right, borderType=cv2.BORDER_CONSTANT
         )
         ymax_new += top
         ymin_new += top
         xmax_new += left
         xmin_new += left
 
-        return (
-            image_out[ymin_new:ymax_new, xmin_new:xmax_new],
-            mask_out[ymin_new:ymax_new, xmin_new:xmax_new],
-        )
+        return out[ymin_new:ymax_new, xmin_new:xmax_new]
 
     def _remove_if_mask_missing(self) -> None:
         if not self.mask_dir:
@@ -283,24 +247,6 @@
         """Renormalize y to original value prior to zscore normalization"""
         return y * self.sd + self.mean
 
-<<<<<<< HEAD
-    def _mask_and_normalize_image(
-        self, img: np.ndarray, mask: np.ndarray = None
-    ) -> np.ndarray:
-        img = cv2.bitwise_and(img, img, mask=mask)
-        ma = img if mask is None else np.ma.masked_array(img, mask=~mask)
-        if self.norm_method == "zscore":
-            m, sd = ma.mean(), ma.std()
-        elif self.norm_method == "interval":
-            m, sd = ma.min(), ma.max() - ma.min()
-        elif self.norm_method == "equalize":
-            raise NotImplementedError
-        img = img.astype(np.float32)
-        img -= m
-        img /= sd
-        if mask is None:
-            img = img + np.logical_not(mask) * np.percentile(img, 3)
-=======
     def _normalize_image(self, img: torch.Tensor) -> torch.Tensor:
         img = img.to(torch.float32)
         if self.norm_method == "zscore":
@@ -310,7 +256,6 @@
         elif self.norm_method == "interval":
             img = img - img.min()
             img = img / img.max()
->>>>>>> b4c1881b
         return img
 
     @staticmethod
@@ -356,18 +301,10 @@
     @staticmethod
     def _load_bone_age_anno(anno_df):
         """Assumes that the cols contain ids, gender, and ground truth bone age, respectively"""
-<<<<<<< HEAD
-        ids = anno_df.iloc[:, 0].to_numpy(dtype=np.int64)
-        male = anno_df.iloc[:, 1].to_numpy()
-        if male[0] in ["M", "F"]:
-            male = np.where(male == "M", 1, 0)
-        male = male.astype(float)
-=======
         ids = anno_df.iloc[:, 0].to_numpy(dtype=np.int32)
         male = anno_df.iloc[:, 1].to_numpy()
         if male[0] in ["M", "F"]:
             male = np.where(male == "M", 1, 0)
->>>>>>> b4c1881b
         y = anno_df.iloc[:, 2].to_numpy(dtype=np.float32)
         male = male.astype(np.float32)
         assert len(ids) == len(male) == len(y)
@@ -417,7 +354,7 @@
         self.height = height
 
         default_aug = RsnaBoneAgeDataModule.get_inference_augmentation(
-            rotation_angle, flip
+            width, height, rotation_angle, flip
         )
         self.train_augment = train_augment if train_augment else default_aug
         self.valid_augment = valid_augment if valid_augment else default_aug
@@ -427,19 +364,16 @@
             data_dir = constants.path_to_rsna_dir
 
         logger.info(f"====== Setting up training data ======")
-        data_args = {
-            "crop_to_mask": crop_to_mask,
-            "norm_method": img_norm_method,
-            "cache": cache,
-            "mask_dir": mask_dir,
-            "image_size": (height, width),
-        }
         self.train = RsnaBoneAgeKaggle(
             os.path.join(data_dir, "annotation_bone_age_training_data_set.csv"),
             os.path.join(data_dir, "bone_age_training_data_set"),
             data_augmentation=self.train_augment,
             bone_age_normalization=None,  # calculate renorm based on training set
-            **data_args,
+            epoch_size=epoch_size,
+            mask_dir=mask_dir,
+            crop_to_mask=crop_to_mask,
+            norm_method=img_norm_method,
+            cache=cache,
         )
         self.mean, self.sd = self.train.get_norm()
         logger.info(
@@ -454,18 +388,24 @@
                 "annotation_bone_age_validation_data_set.csv",
             ),
             os.path.join(data_dir, "bone_age_validation_data_set"),
+            mask_dir=mask_dir,
             data_augmentation=self.valid_augment,
             bone_age_normalization=(self.mean, self.sd),
-            **data_args,
+            crop_to_mask=crop_to_mask,
+            norm_method=img_norm_method,
+            cache=cache,
         )
         logger.info(f"====== ====== ====== ====== ======")
         logger.info(f"====== Setting up test data ======")
         self.test = RsnaBoneAgeKaggle(
             os.path.join(data_dir, "annotation_bone_age_test_data_set.csv"),
             os.path.join(data_dir, "bone_age_test_data_set"),
+            mask_dir=mask_dir,
             data_augmentation=self.test_augment,
             bone_age_normalization=(self.mean, self.sd),
-            **data_args,
+            crop_to_mask=crop_to_mask,
+            norm_method=img_norm_method,
+            cache=cache,
         )
         # self._assert_data_integrity()
 
@@ -511,7 +451,7 @@
         )
 
     @staticmethod
-    def get_inference_augmentation(rotation_angle=0, flip=False):
+    def get_inference_augmentation(width=512, height=512, rotation_angle=0, flip=False):
         return A.Compose(
             [
                 A.transforms.HorizontalFlip(p=flip),
@@ -519,6 +459,10 @@
                     rotate=(rotation_angle, rotation_angle),
                     p=1.0,
                 ),
+                A.augmentations.crops.transforms.RandomResizedCrop(
+                    width, height, scale=(1.0, 1.0), ratio=(1.0, 1.0)
+                ),
+                ToTensorV2(),
             ],
             p=1,
         )
@@ -543,32 +487,26 @@
         [
             A.transforms.HorizontalFlip(p=args.flip_p),
             A.augmentations.geometric.transforms.Affine(
-                scale=(1 - args.relative_scale, 1 / (1 - 0.2)),
+                scale=(1 - args.relative_scale, 1 / (1 - args.relative_scale)),
                 translate_percent=(-args.translate_percent, args.translate_percent),
                 rotate=(-args.rotation_range, args.rotation_range),
                 shear=(-args.shear_percent, args.shear_percent),
                 p=1.0,
             ),
-<<<<<<< HEAD
-            A.augmentations.transforms.ToFloat(max_value=2 ** 16, p=1),
-            A.augmentations.transforms.RandomGamma(
-                (100 - args.contrast_gamma, 100 + args.contrast_gamma), p=1
-=======
+            A.augmentations.crops.transforms.RandomResizedCrop(
+                args.input_width, args.input_height, scale=(1.0, 1.0), ratio=(1.0, 1.0)
+            ),
             A.augmentations.transforms.RandomGamma(
                 (100 - args.contrast_gamma, 100 + args.contrast_gamma),
                 p=1,
             ),
-            A.augmentations.crops.transforms.RandomResizedCrop(
-                args.input_width, args.input_height, scale=(1.0, 1.0), ratio=(1.0, 1.0)
->>>>>>> b4c1881b
-            ),
+            ToTensorV2(),
         ],
         p=1,
     )
 
 
 def main():
-    from lib import constants
     from matplotlib import pyplot as plt
 
     train_augment = A.Compose(
@@ -581,15 +519,18 @@
                 shear=(-5, 5),
                 p=1.0,
             ),
-            A.augmentations.transforms.ToFloat(max_value=2 ** 16, p=1),
-            A.augmentations.transforms.RandomGamma((80, 120), p=1),
-<<<<<<< HEAD
-=======
+            A.Sharpen(alpha=(0.5, 0.75), lightness=(0.5, 1.0), p=0.2),
             A.augmentations.crops.transforms.RandomResizedCrop(
                 512, 512, scale=(1.0, 1.0), ratio=(1.0, 1.0)
             ),
+            A.OneOf(
+                [
+                    A.augmentations.transforms.RandomGamma((80, 120), p=1),
+                    A.augmentations.transforms.CLAHE(p=1, clip_limit=3),
+                ],
+                p=1,
+            ),
             ToTensorV2(),
->>>>>>> b4c1881b
         ],
         p=1,
     )
@@ -600,17 +541,10 @@
         os.path.join(data_dir, "bone_age_training_data_set"),
         data_augmentation=train_augment,
         bone_age_normalization=None,  # calculate renorm based on training set
-<<<<<<< HEAD
-        # mask_dir=[
-        #     "../data/masks/rsna_bone_age/tensormask",
-        #     "../data/masks/rsna_bone_age/unet",
-        # ],
-=======
         mask_dir=[
             "../data/masks/rsna_bone_age/tensormask",
             "../data/masks/rsna_bone_age/unet",
         ],
->>>>>>> b4c1881b
         crop_to_mask=False,
         norm_method="zscore",
         cache=False,
@@ -619,7 +553,8 @@
 
     start = time()
     for i in range(20):
-        img = train[np.random.randint(0, len(train))]["x"].numpy().squeeze()
+        batch = train[5]
+        img = batch["x"].numpy().squeeze()
         plt.imshow(img, cmap="gray")
         plt.show()
     print(time() - start)
