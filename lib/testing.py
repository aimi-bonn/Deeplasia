--- conflicted
+++ resolved
@@ -106,11 +106,7 @@
     tta_flip_train=False,
 ) -> [pd.DataFrame]:
     model = models.get_model_class(args).load_from_checkpoint(ckp_path)
-<<<<<<< HEAD
-    mean, sd = model.data.mean, model.data.sd  # TODO change to model.sd, model.mean
-=======
     mean, sd = model.y_mean, model.y_sd
->>>>>>> 64d4c824
 
     train_df = predict_bone_age(
         model,
