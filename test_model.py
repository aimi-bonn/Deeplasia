--- conflicted
+++ resolved
@@ -30,15 +30,12 @@
         action="store_true",
         help="cache images in RAM (Note: takes more than 10GB of RAM)",
     )
-<<<<<<< HEAD
-=======
     parser.add_argument(
         "--img_norm_method",
         type=str,
         default=None,
         help="if None model method will be used, use only to overwrite the model's settings",
     )
->>>>>>> b4c1881b
     parser = testing.add_eval_args(parser)
     args = parser.parse_args()
 
